language: python
sudo: false
python:
- '2.7'
env:
<<<<<<< HEAD
  - "DJANGO_VERSION=1.7"
=======
>>>>>>> 3d9145ab
  - "DJANGO_VERSION=1.8"
  - "DJANGO_VERSION=1.9"

before_install:
- pip install codecov

install:
- cd testapp
- python install_deps.py
script:
- python manage.py test
after_script:
- cd ..
- rm django_tests
after_success:
- codecov
notifications:
  slack:
    secure: UBhOWAtUrp9sqN6hm4PWir23GK67wo3tb0Ic7tXLpvKYnACz8kjRIiLUMZjl6kftwO+hwhVQdyZ2iSD6isGfB8Q/CyKCej693N2GZ7wxl/dCGqm6CmKrTQZ7Bkwov22fe1/j8U1fhIuR2j/qkFPkvONi+fXirQqFYxmqor1I9a0=<|MERGE_RESOLUTION|>--- conflicted
+++ resolved
@@ -3,10 +3,6 @@
 python:
 - '2.7'
 env:
-<<<<<<< HEAD
-  - "DJANGO_VERSION=1.7"
-=======
->>>>>>> 3d9145ab
   - "DJANGO_VERSION=1.8"
   - "DJANGO_VERSION=1.9"
 
