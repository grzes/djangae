--- conflicted
+++ resolved
@@ -92,11 +92,7 @@
                 "--admin_port",
                 str(int(self.port) + 1),
                 "--automatic_restart",
-<<<<<<< HEAD
-                "0",
-=======
                 "False",
->>>>>>> 17daa6e2
                 "--allow_skipped_files"
             ]
 
