--- conflicted
+++ resolved
@@ -82,16 +82,6 @@
     else:
         return list(set([x.alias for x in cols]))
 
-<<<<<<< HEAD
-def ensure_datetime(value):
-    """
-        Painfully, sometimes the Datastore returns dates as datetime objects, and sometimes
-        it returns them as unix timestamps in microseconds!!
-    """
-    if isinstance(value, long):
-        return datetime.fromtimestamp(value / 1000000)
-    return value
-=======
 
 def field_conv_year_only(value):
     value = ensure_datetime(value)
@@ -107,7 +97,6 @@
     value = ensure_datetime(value)
     return datetime(value.year, value.month, value.day, 0, 0)
 
->>>>>>> 98583c85
 
 def coerce_unicode(value):
     if isinstance(value, str):
