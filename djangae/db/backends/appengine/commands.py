--- conflicted
+++ resolved
@@ -971,24 +971,6 @@
                 **instance_kwargs
             )
 
-<<<<<<< HEAD
-            # We need to add to the class attribute, rather than replace it!
-            original_class = result.get(POLYMODEL_CLASS_ATTRIBUTE, [])
-
-            updated_entity = django_instance_to_entity(
-                self.connection, self.model,
-                [ x[0] for x in self.values],  # Pass in the fields that were updated
-                True, instance
-             )
-
-            # Update the entity we read above with the new values
-            result.update(updated_entity)
-
-            # Remove fields which have been marked to be unindexed
-            for col in getattr(updated_entity, "_properties_to_remove", []):
-                if col in result:
-                    del result[col]
-=======
             # Convert the instance to an entity
             primary, descendents = django_instance_to_entities(
                 self.connection,
@@ -996,10 +978,14 @@
                 True, instance,
                 model=self.model
             )
->>>>>>> 53ba3098
 
             # Update the entity we read above with the new values
             result.update(primary)
+
+            # Remove fields which have been marked to be unindexed
+            for col in getattr(primary, "_properties_to_remove", []):
+                if col in result:
+                    del result[col]
 
             # Make sure that any polymodel classes which were in the original entity are kept,
             # as django_instance_to_entities may have wiped them as well as added them.
