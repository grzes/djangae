--- conflicted
+++ resolved
@@ -282,7 +282,6 @@
         self.assertEqual(instance.counter1.value(), 0)
         self.assertEqual(instance.counter2.value(), 1)
 
-<<<<<<< HEAD
     def test_count_issues_deprecation_warning(self):
         """ The RelatedShardManager should warn you when using the deprecated `count()` method
             because its purpose is unclear.
@@ -299,7 +298,7 @@
         self.assertEqual(instance.counter.shard_count(), 0)
         instance.counter.populate()
         self.assertEqual(instance.counter.shard_count(), 24)  # The default shard count is 24
-=======
+
     def test_on_change_callback_called(self):
         """ Test that if ShardedCounter has on_change callback specified, it
             will be called after any change to the counter.
@@ -323,7 +322,6 @@
         instance.refresh_from_db()
         self.assertEquals(instance.denormalized_counter, 0)
         self.assertEquals(instance.reset_count, 1)
->>>>>>> e48b1b26
 
 
 class IterableFieldTests(TestCase):
