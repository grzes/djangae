# coding: utf-8
import urllib
import mimetypes
import re
import threading

try:
    from cStringIO import StringIO
except ImportError:
    from StringIO import StringIO

from django.conf import settings
from django.core.exceptions import SuspiciousFileOperation
from django.core.urlresolvers import reverse
from django.core.files.base import File
from django.core.files.storage import Storage
from django.core.files.uploadedfile import UploadedFile
from django.core.files.uploadhandler import FileUploadHandler, \
    StopFutureHandlers
from django.http import HttpResponse
from django.utils.encoding import smart_str, force_unicode
from django.test.client import encode_multipart, MULTIPART_CONTENT, BOUNDARY
from djangae.db import transaction

from google.appengine.api import urlfetch
from google.appengine.api import app_identity
from google.appengine.api.images import (
    get_serving_url,
    NotImageError,
    BlobKeyRequiredError,
    TransformationError,
    LargeImageError,
)
from google.appengine.ext.blobstore import (
    BlobInfo,
    BlobKey,
    delete,
    BLOB_KEY_HEADER,
    BLOB_RANGE_HEADER,
    BlobReader,
    create_gs_key,
    create_upload_url,
)

try:
    import cloudstorage
    has_cloudstorage = True
except ImportError:
    has_cloudstorage = False

BUCKET_KEY = 'CLOUD_STORAGE_BUCKET'
DEFAULT_CONTENT_TYPE = 'application/binary'

CACHE_LOCK = threading.Lock()
KEY_CACHE = {}
KEY_CACHE_LIST = []
MAX_KEY_CACHE_SIZE = 500

def _add_to_cache(blob_key_or_info, blob_key, file_info):
    """
        This helps remove overhead when serving cloud storage files
        by caching the results of the RPC calls. We maintain a list of the
        order in which keys were added so that we remove the first key
        when we run out of room. This could be improved by limiting based on
        usage frequency.
    """

    global KEY_CACHE
    global KEY_CACHE_LIST
    global CACHE_LOCK

    with CACHE_LOCK:
        if blob_key_or_info in KEY_CACHE:
            return

        KEY_CACHE_LIST.append(blob_key_or_info)
        KEY_CACHE[blob_key_or_info] = (blob_key, file_info)

        # Truncate the cache size if necessary
        if len(KEY_CACHE_LIST) == MAX_KEY_CACHE_SIZE:
            first = KEY_CACHE_LIST[0]
            KEY_CACHE_LIST = KEY_CACHE_LIST[1:]
            del KEY_CACHE[first]


def _get_from_cache(blob_key_or_info):
    with CACHE_LOCK:
        return KEY_CACHE.get(blob_key_or_info)

def _get_or_create_cached_blob_key_and_info(blob_key_or_info):
    cached_value = _get_from_cache(blob_key_or_info)
    if cached_value:
        blob_key, info = cached_value
    else:
        info = cloudstorage.stat(blob_key_or_info)
        info.size = info.st_size
        blob_key = create_gs_key('/gs{0}'.format(blob_key_or_info))
        _add_to_cache(blob_key_or_info, blob_key, info)
    return (blob_key, info)

def serve_file(request, blob_key_or_info, as_download=False, content_type=None, filename=None, offset=None, size=None):
    """
        Serves a file from the blobstore, reads most of the data from the blobinfo by default but you can override stuff
        by passing kwargs.

        You can also pass a Google Cloud Storage filename as `blob_key_or_info` to use Blobstore API to serve the file:
        https://cloud.google.com/appengine/docs/python/blobstore/#Python_Using_the_Blobstore_API_with_Google_Cloud_Storage
    """

    if isinstance(blob_key_or_info, BlobKey):
        info = BlobInfo.get(blob_key_or_info)
        blob_key = blob_key_or_info
    elif isinstance(blob_key_or_info, basestring):
        info = BlobInfo.get(BlobKey(blob_key_or_info))
        blob_key = BlobKey(blob_key_or_info)
    elif isinstance(blob_key_or_info, BlobInfo):
        info = blob_key_or_info
        blob_key = info.key()
    else:
        raise ValueError("Invalid type %s" % blob_key_or_info.__class__)

    if info == None:
        # Lack of blobstore_info means this is a Google Cloud Storage file
        if has_cloudstorage:
            blob_key, info = _get_or_create_cached_blob_key_and_info(blob_key_or_info)
        else:
            raise ImportError("To serve a Cloud Storage file you need to install cloudstorage")

    response = HttpResponse(content_type=content_type or info.content_type)
    response[BLOB_KEY_HEADER] = str(blob_key)
    response['Accept-Ranges'] = 'bytes'
    http_range = request.META.get('HTTP_RANGE')

    if offset or size:
        # Looks a little bonkers, but basically create the HTTP range string, we cast to int first to make sure
        # nothing funky gets into the headers
        http_range = "{}-{}".format(
            str(int(offset)) if offset else "",
            str(int(offset or 0) + size) if size else ""
        )

    if http_range is not None:
        response[BLOB_RANGE_HEADER] = http_range

    if as_download:
        response['Content-Disposition'] = smart_str(
            u'attachment; filename="%s"' % (filename or info.filename)
        )
    elif filename:
        raise ValueError("You can't specify a filename without also specifying as_download")

    if info.size is not None:
        response['Content-Length'] = info.size
    return response


DEFAULT_GCS_BUCKET = None

def get_bucket_name():
    """
        Returns the bucket name for Google Cloud Storage, either from your
        settings or the default app bucket.
    """
    global DEFAULT_GCS_BUCKET

    bucket = getattr(settings, BUCKET_KEY, None)
    if not bucket:
        # No explicit setting, lets try the default bucket for your application.
        bucket = DEFAULT_GCS_BUCKET or app_identity.get_default_gcs_bucket_name()
        DEFAULT_GCS_BUCKET = bucket

    if not bucket:
        from django.core.exceptions import ImproperlyConfigured
        message = '%s not set or no default bucket configured' % BUCKET_KEY
        raise ImproperlyConfigured(message)
    return bucket


class BlobstoreUploadMixin():

    def _upload_to_blobstore(self, name, content):
        # With the files api deprecated, we provide a workaround here, an inline upload
        # to the blobstore, using the djangae.views.internalupload handler to return the blob key

        # `encode_multipart()` expects files to have a `name`, even though
        # they’re optional
        if not content.name:
            content.name = 'untitled'

        url = self._create_upload_url()

        response = urlfetch.fetch(url=url,
            payload=encode_multipart(BOUNDARY, {'file': content}),
            method=urlfetch.POST,
            deadline=60,
            follow_redirects=False,
            headers={'Content-Type': MULTIPART_CONTENT}
        )
        if response.status_code != 200:
            raise ValueError("The internal upload to blobstore failed, check the app's logs.")
        return '%s/%s' % (response.content, name.lstrip('/'))


class BlobstoreStorage(Storage, BlobstoreUploadMixin):
    """Google App Engine Blobstore storage backend."""

    def _open(self, name, mode='rb'):
        return BlobstoreFile(name, mode, self)

    def _save(self, name, content):
        name = name.replace('\\', '/')
        if hasattr(content, 'file') and \
           hasattr(content.file, 'blobstore_info'):
            data = content.file.blobstore_info
        elif hasattr(content, 'blobstore_info'):
            data = content.blobstore_info
        elif isinstance(content, File):
            return self._upload_to_blobstore(name, content)
        else:
            raise ValueError("The App Engine storage backend only supports "
                             "BlobstoreFile instances or File instances.")

        if isinstance(data, (BlobInfo, BlobKey)):
            # We change the file name to the BlobKey's str() value.
            if isinstance(data, BlobInfo):
                data = data.key()
            return '%s/%s' % (data, name.lstrip('/'))
        else:
            raise ValueError("The App Engine Blobstore only supports "
                             "BlobInfo values. Data can't be uploaded "
                             "directly. You have to use the file upload "
                             "handler.")

    def delete(self, name):
        delete(self._get_key(name))

    def exists(self, name):
        return self._get_blobinfo(name) is not None

    def size(self, name):
        return self._get_blobinfo(name).size

    def url(self, name):
        try:
            # Return a protocol-less URL, because django can't/won't pass
            # down an argument saying whether it should be secure or not
            with transaction.non_atomic():
                # This causes a Datastore lookup which we don't want to interfere with transactions
                return get_serving_url(self._get_blobinfo(name), secure_url=True)
        except (NotImageError, BlobKeyRequiredError, TransformationError, LargeImageError):
            # Django doesn't expect us to return None from this function, and in fact
            # relies on the "truthiness" of the return value when accessing .url on an
            # unsaved fieldfile. We just return the name which is effectively what Django
            # does in its default storage.
            return name

    def created_time(self, name):
        return self._get_blobinfo(name).creation

    def get_valid_name(self, name):
        return force_unicode(name).strip().replace('\\', '/')

    def get_available_name(self, name, max_length=None):
        ret = name.replace('\\', '/')
        if max_length and len(ret) > max_length:
            raise SuspiciousFileOperation()
        return ret

    def _get_key(self, name):
        return BlobKey(name.split('/', 1)[0])

    def _get_blobinfo(self, name):
        return BlobInfo.get(self._get_key(name))

    def _create_upload_url(self):
        # Creating the upload URL can't be atomic, otherwise the session
        # key will not be consistent when uploading the file
        with transaction.non_atomic():
            return create_upload_url(reverse('djangae_internal_upload_handler'))


class CloudStorage(Storage, BlobstoreUploadMixin):
    """
        Google Cloud Storage backend, set this as your default backend
        for ease of use, you can specify and non-default bucket in the
        constructor.

        You can modify objects access control by changing google_acl
        attribute to one of mentioned by docs (XML column):
        https://cloud.google.com/storage/docs/access-control?hl=en#predefined-acl
    """
    write_options = None

    def __init__(self, bucket=None, google_acl=None):
        if callable(bucket):
            # If the bucket is callable, just store the callable
            self._bucket_calculator = bucket
        else:
            # Otherwise, store a callable which returns the bucket or
            # use the get_bucket_name function (default bucket)
            self._bucket_calculator = (lambda: bucket) if bucket else get_bucket_name

        if cloudstorage.common.local_run() and not cloudstorage.common.get_access_token():
            # We do it this way so that the stubs override in tests
            self.api_url = '/_ah/gcs'
        else:
            self.api_url = 'https://storage.googleapis.com'

        self.write_options = self.__class__.write_options or {}
        if google_acl:
            # If you don't specify an acl means you get the default permissions.
            self.write_options['x-goog-acl'] = google_acl

    @property
    def bucket(self):
        return self._bucket_calculator()

    @property
    def _bucket_prefix_len(self):
        # +2 for the slashes.
        return len(self.bucket) + 2

    def url(self, filename):
        try:
            # Return a protocol-less URL, because django can't/won't pass
            # down an argument saying whether it should be secure or not
            with transaction.non_atomic():
                # This causes a Datastore lookup which we don't want to interfere with transactions
<<<<<<< HEAD
                return get_serving_url(self._get_blobkey(filename), secure_url=True)
        except (TransformationError):
=======
                url = get_serving_url(self._get_blobkey(filename))
            return re.sub("http://", "//", url)
        except (TransformationError, cloudstorage.NotFoundError):
>>>>>>> fa05cea0
            # Sometimes TransformationError will be thrown if you call get_serving_url on video files
            # this is probably a bug in App Engine
            # Probably related to this: https://code.google.com/p/googleappengine/issues/detail?id=8601

            # Also, Django requires that url() return something 'truthy' even if the file field hasn't been
            # saved yet so we do the same thing if the file is not found (just add the bucket to the filename)
            quoted_filename = urllib.quote(self._add_bucket(filename))
            return '{0}{1}'.format(self.api_url, quoted_filename)

    def _get_blobkey(self, name):
        blob_key, info = _get_or_create_cached_blob_key_and_info(self._add_bucket(name))
        return blob_key

    def _open(self, name, mode='r'):
        # Handle 'rb' as 'r'.
        mode = mode[:1]
        fp = cloudstorage.open(self._add_bucket(name), mode=mode)
        return File(fp)

    def get_valid_name(self, name):
        # App Engine doesn't properly deal with "./" and a blank upload_to argument
        # on a filefield results in ./filename so we must remove it if it's there.
        if name.startswith("./"):
            name = name.replace("./", "", 1)
        return name

    def _add_bucket(self, name):
        safe_name = urllib.quote(name.encode('utf-8'))
        return '/{0}/{1}'.format(self.bucket, safe_name)

    def _content_type_for_name(self, name):
        # guess_type returns (None, encoding) if it can't guess.
        return mimetypes.guess_type(name)[0] or DEFAULT_CONTENT_TYPE

    def _save(self, name, content):
        name = self.get_valid_name(name) #Make sure the name is valid

        kwargs = {
            'content_type': self._content_type_for_name(name),
            'options': self.write_options,
        }
        with cloudstorage.open(self._add_bucket(name), 'w', **kwargs) as fp:
            fp.write(content.read())
        return name

    def delete(self, name):
        try:
            cloudstorage.delete(self._add_bucket(name))
        except cloudstorage.NotFoundError:
            pass

    def exists(self, name):
        size = self.size(name)
        return size is not None

    def size(self, name):
        try:
            info = cloudstorage.stat(self._add_bucket(name))
        except cloudstorage.NotFoundError:
            return None
        else:
            return info.st_size

    def _create_upload_url(self):
        return create_upload_url(
            reverse('djangae_internal_upload_handler'),
            gs_bucket_name=self.bucket_name
        )

class UniversalNewLineBlobReader(BlobReader):
    def readline(self, size=-1):
        limit_size = size > -1

        buf = []  # A buffer to store our line
        #Read characters until we find a \r or \n, or hit the maximum size
        c = self.read(size=1)
        while c != '\n' and c != '\r' and (not limit_size or len(buf) < size):
            if not c:
                break

            buf.append(c)
            c = self.read(size=1)

        # If we found a \r, it could be "\r\n" so read the next char
        if c == '\r':
            n = self.read(size=1)

            #If the \r wasn't followed by a \n, then it was a mac line ending
            #so we seek backwards 1
            if n and n != '\n':
                #We only check n != '\n' if we weren't EOF (e.g. n evaluates to False) otherwise
                #we'd read nothing, and then seek back 1 which would then be re-read next loop etc.
                self.seek(-1, 1)  # The second 1 means to seek relative to the current position

        # Only add a trailing \n (if it doesn't break the size constraint)
        if buf and (not limit_size or len(buf) < size):
            buf.append("\n")  # Add our trailing \n, no matter what the line endings were

        return "".join(buf)


class BlobstoreFile(File):

    def __init__(self, name, mode, storage):
        self.name = name
        self._storage = storage
        self._mode = mode
        self.blobstore_info = storage._get_blobinfo(name)

    @property
    def size(self):
        return self.blobstore_info.size

    def write(self, content):
        raise NotImplementedError()

    @property
    def file(self):
        if not hasattr(self, '_file'):
            self._file = UniversalNewLineBlobReader(self.blobstore_info.key())
        return self._file


class BlobstoreFileUploadHandler(FileUploadHandler):
    """
    File upload handler for the Google App Engine Blobstore.
    """
    def __init__(self, request=None):
        super(BlobstoreFileUploadHandler, self).__init__(request)
        self.blobkey = None

    def new_file(self, field_name, file_name, content_type, content_length, charset=None, content_type_extra=None):
        if content_type_extra:
            self.blobkey = content_type_extra.get('blob-key')

        if self.blobkey:
            self.blobkey = BlobKey(self.blobkey)
            raise StopFutureHandlers()
        else:
            return super(BlobstoreFileUploadHandler, self).new_file(field_name, file_name, content_type, content_length, charset)

    def receive_data_chunk(self, raw_data, start):
        """
        Add the data to the StringIO file.
        """
        if not self.blobkey:
            return raw_data

    def file_complete(self, file_size):
        """
        Return a file object if we're activated.
        """
        if not self.blobkey:
            return

        return BlobstoreUploadedFile(
            blobinfo=BlobInfo(self.blobkey),
            charset=self.charset)


class BlobstoreUploadedFile(UploadedFile):
    """
    A file uploaded into memory (i.e. stream-to-memory).
    """

    def __init__(self, blobinfo, charset):
        super(BlobstoreUploadedFile, self).__init__(
            UniversalNewLineBlobReader(blobinfo.key()), blobinfo.filename,
            blobinfo.content_type, blobinfo.size, charset)
        self.blobstore_info = blobinfo

    def open(self, mode=None):
        pass

    def chunks(self, chunk_size=1024 * 128):
        self.file.seek(0)
        while True:
            content = self.read(chunk_size)
            if not content:
                break
            yield content

    def multiple_chunks(self, chunk_size=1024 * 128):
        return True<|MERGE_RESOLUTION|>--- conflicted
+++ resolved
@@ -326,14 +326,8 @@
             # down an argument saying whether it should be secure or not
             with transaction.non_atomic():
                 # This causes a Datastore lookup which we don't want to interfere with transactions
-<<<<<<< HEAD
                 return get_serving_url(self._get_blobkey(filename), secure_url=True)
-        except (TransformationError):
-=======
-                url = get_serving_url(self._get_blobkey(filename))
-            return re.sub("http://", "//", url)
         except (TransformationError, cloudstorage.NotFoundError):
->>>>>>> fa05cea0
             # Sometimes TransformationError will be thrown if you call get_serving_url on video files
             # this is probably a bug in App Engine
             # Probably related to this: https://code.google.com/p/googleappengine/issues/detail?id=8601
