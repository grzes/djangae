--- conflicted
+++ resolved
@@ -2,11 +2,7 @@
 
 ### New features & improvements:
 
-<<<<<<< HEAD
 - Cleaned up and refactored internal implementation of SimulatedContentTypeManager. Now also allows patching ContentType manager in migrations. 
-=======
--
->>>>>>> 41883db7
 -
 
 ### Bug fixes:
