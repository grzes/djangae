## v0.9.6 (in development)

### New features & improvements:

- ALLOWED_HOSTS is now set to ("*",) by default as App Engine deals with routing and this prevents
  users being confused when their deployed app returns 400 responses.
- Added version string to `__init__`

### Bug fixes:

- Fixed a regression that prevented precreated users from logging in when `DJANGAE_CREATE_UNKNOWN_USER` is False.
- Fixed a bug where the IntegrityError for a unique constraint violation could mention the wrong field(s).
- Changed the default value of `DJANGAE_CREATE_UNKNOWN_USER` to `True` to match the original behaviour.
<<<<<<< HEAD
- Fixed a bug where simulate contenttypes was required even on a SQL database.
- Made configuration changes to the bundled 'testapp' to allow the `runserver` command to work.
=======
- Fixed a bug where simulate contenttypes was required even on a SQL database
- Fixed a bug where filtering on an empty PK would result in an inequality filter being used
- Fixed a bug where making a projection query on time or datetime fields will return truncated values without microseconds
- Fixed a test which could intermittently fail (`test_ordering_on_sparse_field`).
- Fixed a bug where an empty upload_to argument to FileField would result in a broken "./" folder in Cloud Storage.
- Fixed an issue where pre-created users may not have been able to log in if the email address associated with their Google account differed in case to the email address saved in their pre-created User object.
>>>>>>> 21bb1ece

### Documentation:

- Added documentation for:
    - Creating users for gauth.
- Improved documentation for:
    - Installation
    - Transactions
    - JSONField
    - RelatedSetField
    - Running management commands locally and remotely
- Fixed incorrect documentation for:
    - The restrictions on projection queries.
- Removed "experimental" flag from the "namespaces" feature of the Datastore DB backend.

## v0.9.5 (release date: 6th June 2016)

### New features & improvements:

- Added the ability to pre-create users in the Django admin who can then log in via Google Accounts.  (Previously you could only pre-create users via the shell.)
- Added new `assert_login_required` and `assert_login_admin` methods to `djangae.test.TestCase`.
- Improved ordering of `sys.path` so that libraries in the application folder take precedence over libraries that are bundled with the SDK (with some hard-to-avoid exceptions).
- Added `djangae.contrib.locking`, for preventing simultaneous executing of functions or blocks of code.
- Moved and renamed several functions from `djangae.utils` to `djangae.environment`.
- Added new task utility functions: `is_in_task()`, `task_name()`, `task_queue_name()`, `task_retry_count()`.
- Extended runserver's file watcher patching to allow ignoring of directories.
- Add tasks utility functions to djangae.environment.
- Alias DatastorePaginator -> Paginator, and DatastorePage -> Page to be more like Django
- Moved `ContentType` patching to `djangae.contrib.contenttypes`. `DJANGAE_SIMULATE_CONTENTTYPES` setting has been removed, add `djangae.contrib.contenttypes` to `INSTALLED_APPS` instead. `djangae.contrib.contenttypes` needs to be after `django.contrib.contenttypes` in the `INSTALLED_APPS` order.
- Allow customization of which user data is synced in gauth `AuthenticationMiddleware`.

### Bug fixes:

- Fixed `atomic` and `non_atomic` transaction decorators/context managers so that they can be called recursively.
- Fix `JSONField` behaviour in forms: it's properly validating JSON string before saving
it and returns json object, not string when accessed through `cleaned_data`.
- Fixing `ListFormField.clean` to return `[]` instead of `None` for empty values.
- Fix computed field `None` values.
- Made retrieving `blob-key` in `BlobstoreFileUploadHandler` easier by using `content_type_extra`. This removes
ugly hacks from before Django 1.7, and fixes issue with regex in `BlobstoreFileUploadHandler` not recognizing
filenames properly.
- Making auth backend catch race condition when creating a new user.
- Fix for `RelatedIterator` that fails when related iterated fields model is set as string.
- Ensure `MapReduceTask `uses the db returned by the application router(s) unless explicitly passed.
- Fixed bug with `__iexact` indexer where values containing underscores would not be correctly indexed.  (Existing objects will need to be re-saved to be correctly indexed.)
- Allow running Djangae tests with non-stable, non-master version of Django.

### Documentation:

- Added a note about `dumpurls` command in documentation
- Updated contributing documentation

## v0.9.4 (release date: 4th April 2016)

This is our first release bringing support for Django 1.9, and dropping support for 1.7.

If you're still using Django 1.7 in your project:
- Upgrade! 1.7 is no longer supported upstream either and has known security issues
- If you can't upgrade, either pin your requirements on 0.9.3 release, or use the 1-7-stable branch, which may receive small fixes if necessary.

### New features & improvements:

 - Added support for Django 1.9
 - The deletion query code has been rewritten entirely to use `DeleteAsync` and now tries to perform deletions in transactional batches of 25. This should result in improved performance but may introduce subtle changes in behaviour, please keep an eye out for issues. For more details take a look at the extensive comment in the `DeleteCommand` class for all the reasons why this is particularly tricky to get right and keep fast.
 - Refactored unique constrains to make them more robust and reliable, fixing edge cases that could cause duplication of unique values.
 - Refactored `InsertCommand` (related to the unique constrains), performance improvements.
 - The Google auth backend has been updated, and a new setting `DJANGAE_CREATE_UNKNOWN_USER` has been added. This replaces the previous settings `DJANGAE_FORCE_USER_PRE_CREATION` and `DJANGAE_ALLOW_USER_PRE_CREATION`.
  - For new projects, `DJANGAE_CREATE_UNKNOWN_USER` defaults to False, meaning you will have to create user objects in the database with matching email addresses to allow people to access your site. For existing projects, the auth backend will recognise the old auth-related settings.
  - If `DJANGAE_CREATE_UNKNOWN_USER=True` then a Django user object will be created automatically when a user accesses your site (if there is no matching user already).
 - Added support for `keep_parents=True` in concrete model inheritance
 - Added support for filters aside from exact on special lookups like `__month` or `__day`. So things like `datefield__month__gt=X` work now
 - Replaced `ensure_instance_included` with `ensure_instance_consistent`
 - Added `ensure_instances_consistent` for the multiple object case
 - Added option to pass `_target` argument to `defer_iteration` in mappers

### Bug fixes:

 - Fixed a bug when saving forms with a RelatedListField or RelatedSetField (#607)
 - JSONField fixes after removing SubfieldBase dependency - to_python added and default value not converted to string anymore

### Documentation:

 - Improvements to storage documentation
 - Replaced links in docs to use https version


## v0.9.3 (release date: 8th March 2016)

### New features & improvements:
- Added support for namespaces
- Refactored cache
- Added Djangae's `CharField` that limits the length by bytes, not characters.
- Improved exception message when encountering multiple inequality filters or uniqueness validation
- Now allowing to override `google_acl` option when uploading to Google Cloud Storage
- Added `BinaryField`
- Added documentation for storage backends
- Added `DJANGAE_IGNORE_REGEXES` settings that allows to only restart dev server for changes on specific filenames. In default, restart dev server only when a `.py`, `.html` or `.yaml` file changes
- Allow `MapReduceTask` tasks to be run on a specific task queue
- Added `ensure_instance_included` to `djangae.db.consistency`
- `djangae.contrib.gauth` now always add users with their emails lowercased
- Provided limited options for `on_delete` on `RelatedSetField` and `RelatedListField`
- Renamed `AppEngineUserAPI` to `AppEngineUserAPIBackend`

### Bug fixes:
- Special indexing now works on fields that are primary keys too
- Fixed a bug with special indexing of datetime fields, that now allows for `__year` or `__month` lookups
- Allow serializing queries containing non-ascii characters
- Don't parse floats as decimals, fixing a bug that causes them to be returned as strings after multiple saves
- `.distinct(x).values_list(x)` no longer cause an error due to the same column being projected twice
- Don't die in `allow_mode_write` if the tempfile module is unavailable
- Fix problems with querying on related fields
- Fixed bug when using `RelatedListField` on a form
- Don't allow ordering by a `TextField`
- Properly limiting number of results when excludes are used<|MERGE_RESOLUTION|>--- conflicted
+++ resolved
@@ -11,17 +11,13 @@
 - Fixed a regression that prevented precreated users from logging in when `DJANGAE_CREATE_UNKNOWN_USER` is False.
 - Fixed a bug where the IntegrityError for a unique constraint violation could mention the wrong field(s).
 - Changed the default value of `DJANGAE_CREATE_UNKNOWN_USER` to `True` to match the original behaviour.
-<<<<<<< HEAD
-- Fixed a bug where simulate contenttypes was required even on a SQL database.
-- Made configuration changes to the bundled 'testapp' to allow the `runserver` command to work.
-=======
 - Fixed a bug where simulate contenttypes was required even on a SQL database
 - Fixed a bug where filtering on an empty PK would result in an inequality filter being used
 - Fixed a bug where making a projection query on time or datetime fields will return truncated values without microseconds
 - Fixed a test which could intermittently fail (`test_ordering_on_sparse_field`).
 - Fixed a bug where an empty upload_to argument to FileField would result in a broken "./" folder in Cloud Storage.
 - Fixed an issue where pre-created users may not have been able to log in if the email address associated with their Google account differed in case to the email address saved in their pre-created User object.
->>>>>>> 21bb1ece
+- Made configuration changes to the bundled 'testapp' to allow the `runserver` command to work.
 
 ### Documentation:
 
