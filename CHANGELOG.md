--- conflicted
+++ resolved
@@ -2,13 +2,10 @@
 
 ### New features & improvements:
 
-<<<<<<< HEAD
- - Switched the default storage backend (in settings_base.py) to cloud storage. If you need to retain compatibility make sure you
- override the `DEFAULT_FILE_STORAGE` setting to point to `'djangae.storage.BlobstoreStorage'`
-=======
  - Add support for the latest App Engine SDK (1.9.51)
  - The default ports for the API server, admin server and blobstore service have changed to 8010, 8011, and 8012 respectively to avoid clashes with modules
->>>>>>> 527f6c94
+ - Switched the default storage backend (in settings_base.py) to cloud storage. If you need to retain compatibility make sure you
+ override the `DEFAULT_FILE_STORAGE` setting to point to `'djangae.storage.BlobstoreStorage'`.
 
 ### Bug fixes:
 
