--- conflicted
+++ resolved
@@ -8,13 +8,9 @@
  - The default ports for the API server, admin server and blobstore service have changed to 8010, 8011, and 8012 respectively to avoid clashes with modules
  - Switched the default storage backend (in settings_base.py) to cloud storage. If you need to retain compatibility make sure you
  override the `DEFAULT_FILE_STORAGE` setting to point to `'djangae.storage.BlobstoreStorage'`.
-<<<<<<< HEAD
-- Added AsyncMultiQuery as a replacement for Google's MultiQuery (which doesn't exist on Cloud Datastore).  This is the first step towards support for Cloud Datastore and therefore Flexible Environment.
-- Added support for running migrations on the Datastore via Django migrations.
-=======
  - Added AsyncMultiQuery as a replacement for Google's MultiQuery (which doesn't exist on Cloud Datastore).  This is the first step towards support for Cloud Datastore and therefore Flexible Environment.
  - Added a configurable memory limit to the context cache, limited the number of instances cached from query results and corrected `disable_cache` behaviour.
->>>>>>> c1643884
+- Added support for running migrations on the Datastore using Django migrations.
 
 ### Bug fixes:
 
