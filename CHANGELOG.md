--- conflicted
+++ resolved
@@ -2,40 +2,18 @@
 
 ### New features & improvements:
 
-- Added new `assert_login_required` and `assert_login_admin` methods to `djangae.test.TestCase`.
-- Improved ordering of `sys.path` so that libraries in the application folder take precedence over libraries that are bundled with the SDK (with some hard-to-avoid exceptions).
-- Added `djangae.contrib.locking`, for preventing simultaneous executing of functions or blocks of code.
-- Moved and renamed several functions from `djangae.utils` to `djangae.environment`.
-- Added new task utility functions: `is_in_task()`, `task_name()`, `task_queue_name()`, `task_retry_count()`.
-- Extended runserver's file watcher patching to allow ignoring of directories.
-- Add tasks utility functions to djangae.environment.
-- Alias DatastorePaginator -> Paginator, and DatastorePage -> Page to be more like Django
+-
 
 ### Bug fixes:
 
-<<<<<<< HEAD
-- Fix `JSONField` behaviour in forms: it's properly validating JSON string before saving
-it and returns json object, not string when accessed through `cleaned_data`.
-- Fixing `ListFormField.clean` to return `[]` instead of `None` for empty values.
-- Fix computed field `None` values.
-- Made retrieving `blob-key` in `BlobstoreFileUploadHandler` easier by using `content_type_extra`. This removes
-ugly hacks from before Django 1.7, and fixes issue with regex in `BlobstoreFileUploadHandler` not recognizing
-filenames properly.
-- Making auth backend catch race condition when creating a new user.
-- Fix for `RelatedIterator` that fails when related iterated fields model is set as string.
-- Ensure `MapReduceTask `uses the db returned by the application router(s) unless explicitly passed.
-- Fixed bug with `__iexact` indexer where values containing underscores would not be correctly indexed.  (Existing objects will need to be re-saved to be correctly indexed.)
-=======
 - Fixed a regression that prevented precreated users from logging in when `DJANGAE_CREATE_UNKNOWN_USER` is False.
 - Fixed a bug where the IntegrityError for a unique constraint violation could mention the wrong field(s).
 - Changed the default value of `DJANGAE_CREATE_UNKNOWN_USER` to `True` to match the original behaviour.
 - Fixed a bug where simulate contenttypes was required even on a SQL database
->>>>>>> 46688df2
 
 ### Documentation:
 
-- Added a note about `dumpurls` command in documentation
-- Updated contributing documentation
+-
 
 ## v0.9.5 (release date: 6th June 2016)
 
