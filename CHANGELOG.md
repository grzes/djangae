--- conflicted
+++ resolved
@@ -4,14 +4,11 @@
 
 - ALLOWED_HOSTS is now set to ("*",) by default as App Engine deals with routing and this prevents
   users being confused when their deployed app returns 400 responses.
-<<<<<<< HEAD
 - Added version string to `__init__`.
 - Added an `--install_deps` flag to the `runtests.sh` script to allow triggering of dependency installation without having to delete the SDK folder.
 - Added an `--install_sdk` flag to both the `runtests.sh` script and to the `install_deps.py` script in the bundled 'testapp'.
-=======
 - The `count()` method on `ShardedCounterField` is deprecated because its function was ambiguous or misleading and was often mistakenly used instead of `value()`. It is replaced with a `shard_count()` method.
-- Added version string to `__init__`
->>>>>>> e6b1efc7
+
 
 ### Bug fixes:
 
