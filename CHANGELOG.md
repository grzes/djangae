--- conflicted
+++ resolved
@@ -28,9 +28,7 @@
  - Create .editorconfig to ensure basic editor settings are consistent between users
  - Fix import error in SDK 1.9.60
  - Add .flake8 file to move towards enforcement code standard
-<<<<<<< HEAD
  - Correctly select initial values for SetField form widget
-=======
  - Previously `instance.relatedlistfield.all()[0]` would retrieve all items before indexing, now it only grabs the first
  - Fixed `instance.relatedlistfield.values_list(...)` which would die with an error in 0.9.10 and earlier
  - Add missing `djangae/fields/allkeys-5.2.0.zip` file to `MANIFEST.in`
@@ -38,7 +36,6 @@
  - Make `value_from_datadict` in `forms.fields.ListWidget` return None when the value provided is None as the existing comment describes. This prevents an exception when `save()` is called on a `ListWidget` whose value is `None`.
  - Fixed test to remove dependency on mock
  - Use '' as default namespace for memcache keys, instead of None.
->>>>>>> 63ea4cbf
 
 ## v0.9.10
 
