--- conflicted
+++ resolved
@@ -15,12 +15,8 @@
  - Accessing the Datastore from outside tests will no longer throw an error when using the test sandbox
  - The in-context cache is now reliably wiped when the testbed is initialized for each test.
  - Fixed an ImportError when the SDK is not on sys.path.
-<<<<<<< HEAD
  - Fix issue where serialization of IterableFields resulted in invalid JSON
-=======
  - Updated the documenation to say that DJANGAE_CREATE_UNKNOWN_USER defaults to True.
-
->>>>>>> 62d787d1
 
 ## v0.9.9 (release date: 27th March 2017)
 
