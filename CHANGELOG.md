## v0.9.9 (in development)

### New features & improvements:

- Added preliminary support for Django 1.11 (not yet released, don't upgrade yet!)
- The system check for session_csrf now works with the MIDDLEWARE setting when using Django >= 1.10.
- System check for deferred builtin which should always be switched off.
- Implemented weak (memcache) locking to contrib.locking
- The `disable_cache` decorator now wraps the returned function with functools.wraps
- `prefetch_related()` now works on RelatedListField and RelatedSetField
<<<<<<< HEAD
- Add migration support for the datastore (experimental)
=======
- Added a test for Model.objects.none().filter(pk=xyz) type filters
- Use `user.is_authenticated` instead of `user.is_authenticated()` when using Django >= 1.10.
- Added `max_length` and `min_length` validation support to `ListField`, `SetField`, `RelatedListField` and `RelatedSetField`.
- Moved checks verifying csrf, csp and template loader configuration from djangae-scaffold into Djangae.
- Renamed `contrib.gauth.datastore` and `contrib.gauth.sql` to `contrib.gauth_datastore` and `contrib.gauth_sql` respectively.
    - This change requires you to update your settings to reference the new app names.
    - The old names still work for now but will trigger deprecation warnings.
    - DB table names for Datastore-based models have not changed.  DB table name for the SQL User model has changed, but wasn't entirely usable before anyway.
- Moved everything from `contrib.gauth.common.*` to the parent `contrib.gauth` module.  I.e. removed the `.common` part.
    - This change requires you to update your application to reference/import from the new paths.
    - The old paths still work for now but will trigger deprecation warnings.
- Cleaned up the query fetching code to be more readable. Moved where result fetching happens to be inline with other backends, which makes Django Debug Toolbar query profiling output correct
- Cleaned up app_id handling in --sandbox management calls
- The default GCS bucket name is now cached when first read, saving on RPC calls
- Updated `AppEngineSecurityMiddleware` to work with Django >= 1.10
- Added a test for prefetching via RelatedSetField/RelatedListField. Cleaned up some related code.
- Allow the sandbox argument to be at any position.
- Added some tests for the management command code.
- Added a test to prove that the ordering specified on a model's `_meta` is used for pagination, when no custom order has been specified on the query set.
- Added a `@task_or_admin_only` decorator to `djangae.environment` to allow restricting views to tasks (including crons) or admins of the application.
>>>>>>> 64740969

### Bug fixes:

- Fixed a minor bug where entities were still added to memcache (but not fetched from it) with `DJANGAE_CACHE_ENABLED=False`.  This fix now allows disabling the cache to be a successful workaround for https://code.google.com/p/googleappengine/issues/detail?id=7876.
- Fixed a bug where entities could still be fetched from memcache with `DJANGAE_CACHE_ENABLED=False` when saving in a transaction or deleting them.
- Fixed overlap filtering on RelatedListField and RelatedSetField (Thanks Grzes!)
- Fixed various issues with `djangae.contrib.mappers.defer_iteration`, so that it no longers gets stuck deferring tasks or hitting memory limit errors when uses on large querysets.
- Fixed an issue where having a ForeignKey to a ContentType would cause an issue when querying due to the large IDs produced by djangae.contrib.contenttypes's SimulatedContentTypesManager.
- Fix a problem with query parsing which would throw a NotSupportedError on Django 1.8 if you used an empty Q() object in a filter
- Cascade deletions will now correctly batch object collection within the datastore query limits, fixing errors on deletion.
- Fixed missing `_deferred` attribute in Django models for versions >= 1.10
- Fixed an error when submitting an empty JSONFormField
- Fixed a bug where an error would be thrown if you loaded an entity with a JSONField that had non-JSON data, now the data is returned unaltered
- Fixed a bug where only("pk") wouldn't perform a keys_only query
- Dropped the deprecated patterns() from contrib.locking.urls
- Fixed a bug where search indexes weren't saved when they were generated in the local shell
- Fixed a bug where permissions wouldn't be created when using Django's PermissionsMixin on the datastore (for some reason)
- Fixed a bug where a user's username would be set to the string 'None' if username was not populated on an admin form
- Fixed `djangae.contrib.mappers.defer.defer_iteration` to allow inequality filters in querysets
- Fixed a bug in `djangae.contrib.mappers.defer.defer_iteration` where `_shard` would potentially ignore the first element of the queryset
- Fixed an incompatibility between appstats and the cloud storage backend due to RPC calls being made in the __init__ method
- Fixed a bug where it wasn't possible to add validators to djangae.fields.CharField
- Fixed a bug where entries in `RelatedSetField`s and `RelatedListField`s weren't being converted to the same type as the primary key of the model
- Fixed a bug where running tests would incorrectly load the real search stub before the test version
- Fixed a bug where IDs weren't reserved with the datastore allocator immediately and so could end up with a race-condition where an ID could be reused

### Documentation:

- Improved documentation for `djangae.contrib.mappers.defer_iteration`.
- Changed the installation documentation to reflect the correct way to launch tests


## v0.9.8 (release date: 6th December 2016)

### New features & improvements:

- Cleaned up and refactored internal implementation of `SimulatedContentTypeManager`. Now also allows patching `ContentType` manager in migrations.
- Add ability to specify GAE target instance for remote command with `--app_id` flag
- When App Engine raises an `InvalidSenderError` when trying to send an email, Djangae now logs the 'from' address which is invalid (App Engine doesn't include it in the error).

### Bug fixes:

- Fixed an issue where Django Debug Toolbar would get a `UnicodeDecodeError` if a query contained a non-ascii character.
- Fixed an issue where getting and flushing a specific `TaskQueue` using the test stub (including when using `djangae.test.TestCase.process_task_queues`) would flush all task queues.
- Fixed a bug in our forced contenttypes migration
- Fixed `./manage.py runserver` not working with Django 1.10 and removed a RemovedInDjango110Warning message at startup.
- Restore `--nothreading` functionality to runserver (this went away when we dropped support for the old dev_appserver)
- Fixed a bug where the `dumpurls` command had stopped working due to subtle import changes.
- Utilise `get_serving_url` to get the correct url for serving images from Cloud Storage.
- Fixed a side effect of that ^ introduction of `get_serving_url` which would add an entity group to any transaction in which it was called (due to the Datastore read done by `get_serving_url`).
- Fixed fetching url for non images after introduction of `get_serving_url` call inside `CloudStorage` url method.
- Fixed fetching url for files after introduction of `get_serving_url` call inside `BlobstoreStorage` url method when file is bigger than 32MB.
- Fixed `gauth` middleware to update user email address if it gets changed


## v0.9.7 (release date: 11th August 2016)

### New features & improvements:

- Added support for Django 1.10.
- Changed the querying of `ListField` and `SetField`, which now works similiarly to PostgreSQL ArrayField. `isnull` lookup has been replaced with `isempty`, `exact` with `contains` and `in` with `overlap`. This is a breaking change, so stick to Djangae 0.9.6 or update your code.
- Made a slight efficiency improvement so that `my_queryset.filter(pk__in=other_queryset)` will use `other_queryset.values_list('pk')` rather than fetching the full objects.
- Added clearsessions view.

### Bug fixes:

- Fixed a circular import in djangae.db.utils.
- Fixed sandbox problem with non-final django versions in the testapp.
- Fixed a bug where the console URL stored in a mapreduce job's status entity was incorrect.

### Documentation:

- Added documentation about querying `ListField` and `SetField`.


## v0.9.6 (release date: 1st August 2016)

### New features & improvements:

- ALLOWED_HOSTS is now set to ("*",) by default as App Engine deals with routing and this prevents
  users being confused when their deployed app returns 400 responses.
- Added version string to `__init__`.
- Added an `--install_deps` flag to the `runtests.sh` script to allow triggering of dependency installation without having to delete the SDK folder.
- Added an `--install_sdk` flag to both the `runtests.sh` script and to the `install_deps.py` script in the bundled 'testapp'.
- The `count()` method on `ShardedCounterField` is deprecated because its function was ambiguous or misleading and was often mistakenly used instead of `value()`. It is replaced with a `shard_count()` method.
- It is now possible to have a per-app djangaeidx.yaml file which can be distributed. The indexes in this file
  are combined in memory with the ones from the project root's djangaeidx.yaml. This means that a user of your app
  will not be required to run queries to generate indexes or manually add them to their project file.
- Made a small performance improvement to avoid checking for changes to djangaeindx.yaml files when on production.

### Bug fixes:

- Fixed a regression that prevented precreated users from logging in when `DJANGAE_CREATE_UNKNOWN_USER` is False.
- Fixed a bug where the IntegrityError for a unique constraint violation could mention the wrong field(s).
- Changed the default value of `DJANGAE_CREATE_UNKNOWN_USER` to `True` to match the original behaviour.
- Fixed a bug where simulate contenttypes was required even on a SQL database
- Fixed a bug where filtering on an empty PK would result in an inequality filter being used
- Fixed a bug where making a projection query on time or datetime fields will return truncated values without microseconds
- Fixed a test which could intermittently fail (`test_ordering_on_sparse_field`).
- Fixed a bug where an empty upload_to argument to FileField would result in a broken "./" folder in Cloud Storage.
- Fixed an issue where pre-created users may not have been able to log in if the email address associated with their Google account differed in case to the email address saved in their pre-created User object.
- Made configuration changes to the bundled 'testapp' to allow the `runserver` command to work.
- Fixed a bug in the `install_deps.py` script in the bundled 'testapp' where it would always re-install the App Engine SDK, even if it already existed.

### Documentation:

- Added documentation for:
    - Creating users for gauth.
    - djangaeidx.yaml.
- Improved documentation for:
    - Installation
    - Transactions
    - JSONField
    - RelatedSetField
    - Running management commands locally and remotely
- Fixed incorrect documentation for:
    - The restrictions on projection queries.
- Removed "experimental" flag from the "namespaces" feature of the Datastore DB backend.

## v0.9.5 (release date: 6th June 2016)

### New features & improvements:

- Added the ability to pre-create users in the Django admin who can then log in via Google Accounts.  (Previously you could only pre-create users via the shell.)
- Added new `assert_login_required` and `assert_login_admin` methods to `djangae.test.TestCase`.
- Improved ordering of `sys.path` so that libraries in the application folder take precedence over libraries that are bundled with the SDK (with some hard-to-avoid exceptions).
- Added `djangae.contrib.locking`, for preventing simultaneous executing of functions or blocks of code.
- Moved and renamed several functions from `djangae.utils` to `djangae.environment`.
- Added new task utility functions: `is_in_task()`, `task_name()`, `task_queue_name()`, `task_retry_count()`.
- Extended runserver's file watcher patching to allow ignoring of directories.
- Add tasks utility functions to djangae.environment.
- Alias DatastorePaginator -> Paginator, and DatastorePage -> Page to be more like Django
- Moved `ContentType` patching to `djangae.contrib.contenttypes`. `DJANGAE_SIMULATE_CONTENTTYPES` setting has been removed, add `djangae.contrib.contenttypes` to `INSTALLED_APPS` instead. `djangae.contrib.contenttypes` needs to be after `django.contrib.contenttypes` in the `INSTALLED_APPS` order.
- Allow customization of which user data is synced in gauth `AuthenticationMiddleware`.
- Allow passing `on_change` callback run when ShardedCounter is changed.

### Bug fixes:

- Fixed `atomic` and `non_atomic` transaction decorators/context managers so that they can be called recursively.
- Fix `JSONField` behaviour in forms: it's properly validating JSON string before saving
it and returns json object, not string when accessed through `cleaned_data`.
- Fixing `ListFormField.clean` to return `[]` instead of `None` for empty values.
- Fix computed field `None` values.
- Made retrieving `blob-key` in `BlobstoreFileUploadHandler` easier by using `content_type_extra`. This removes
ugly hacks from before Django 1.7, and fixes issue with regex in `BlobstoreFileUploadHandler` not recognizing
filenames properly.
- Making auth backend catch race condition when creating a new user.
- Fix for `RelatedIterator` that fails when related iterated fields model is set as string.
- Ensure `MapReduceTask `uses the db returned by the application router(s) unless explicitly passed.
- Fixed bug with `__iexact` indexer where values containing underscores would not be correctly indexed.  (Existing objects will need to be re-saved to be correctly indexed.)
- Allow running Djangae tests with non-stable, non-master version of Django.

### Documentation:

- Added a note about `dumpurls` command in documentation
- Updated contributing documentation

## v0.9.4 (release date: 4th April 2016)

This is our first release bringing support for Django 1.9, and dropping support for 1.7.

If you're still using Django 1.7 in your project:
- Upgrade! 1.7 is no longer supported upstream either and has known security issues
- If you can't upgrade, either pin your requirements on 0.9.3 release, or use the 1-7-stable branch, which may receive small fixes if necessary.

### New features & improvements:

 - Added support for Django 1.9
 - The deletion query code has been rewritten entirely to use `DeleteAsync` and now tries to perform deletions in transactional batches of 25. This should result in improved performance but may introduce subtle changes in behaviour, please keep an eye out for issues. For more details take a look at the extensive comment in the `DeleteCommand` class for all the reasons why this is particularly tricky to get right and keep fast.
 - Refactored unique constrains to make them more robust and reliable, fixing edge cases that could cause duplication of unique values.
 - Refactored `InsertCommand` (related to the unique constrains), performance improvements.
 - The Google auth backend has been updated, and a new setting `DJANGAE_CREATE_UNKNOWN_USER` has been added. This replaces the previous settings `DJANGAE_FORCE_USER_PRE_CREATION` and `DJANGAE_ALLOW_USER_PRE_CREATION`.
  - For new projects, `DJANGAE_CREATE_UNKNOWN_USER` defaults to False, meaning you will have to create user objects in the database with matching email addresses to allow people to access your site. For existing projects, the auth backend will recognise the old auth-related settings.
  - If `DJANGAE_CREATE_UNKNOWN_USER=True` then a Django user object will be created automatically when a user accesses your site (if there is no matching user already).
 - Added support for `keep_parents=True` in concrete model inheritance
 - Added support for filters aside from exact on special lookups like `__month` or `__day`. So things like `datefield__month__gt=X` work now
 - Replaced `ensure_instance_included` with `ensure_instance_consistent`
 - Added `ensure_instances_consistent` for the multiple object case
 - Added option to pass `_target` argument to `defer_iteration` in mappers

### Bug fixes:

 - Fixed a bug when saving forms with a RelatedListField or RelatedSetField (#607)
 - JSONField fixes after removing SubfieldBase dependency - to_python added and default value not converted to string anymore

### Documentation:

 - Improvements to storage documentation
 - Replaced links in docs to use https version


## v0.9.3 (release date: 8th March 2016)

### New features & improvements:
- Added support for namespaces
- Refactored cache
- Added Djangae's `CharField` that limits the length by bytes, not characters.
- Improved exception message when encountering multiple inequality filters or uniqueness validation
- Now allowing to override `google_acl` option when uploading to Google Cloud Storage
- Added `BinaryField`
- Added documentation for storage backends
- Added `DJANGAE_IGNORE_REGEXES` settings that allows to only restart dev server for changes on specific filenames. In default, restart dev server only when a `.py`, `.html` or `.yaml` file changes
- Allow `MapReduceTask` tasks to be run on a specific task queue
- Added `ensure_instance_included` to `djangae.db.consistency`
- `djangae.contrib.gauth` now always add users with their emails lowercased
- Provided limited options for `on_delete` on `RelatedSetField` and `RelatedListField`
- Renamed `AppEngineUserAPI` to `AppEngineUserAPIBackend`

### Bug fixes:
- Special indexing now works on fields that are primary keys too
- Fixed a bug with special indexing of datetime fields, that now allows for `__year` or `__month` lookups
- Allow serializing queries containing non-ascii characters
- Don't parse floats as decimals, fixing a bug that causes them to be returned as strings after multiple saves
- `.distinct(x).values_list(x)` no longer cause an error due to the same column being projected twice
- Don't die in `allow_mode_write` if the tempfile module is unavailable
- Fix problems with querying on related fields
- Fixed bug when using `RelatedListField` on a form
- Don't allow ordering by a `TextField`
- Properly limiting number of results when excludes are used
- Allow migrations to work on gauth sql User model<|MERGE_RESOLUTION|>--- conflicted
+++ resolved
@@ -8,9 +8,6 @@
 - Implemented weak (memcache) locking to contrib.locking
 - The `disable_cache` decorator now wraps the returned function with functools.wraps
 - `prefetch_related()` now works on RelatedListField and RelatedSetField
-<<<<<<< HEAD
-- Add migration support for the datastore (experimental)
-=======
 - Added a test for Model.objects.none().filter(pk=xyz) type filters
 - Use `user.is_authenticated` instead of `user.is_authenticated()` when using Django >= 1.10.
 - Added `max_length` and `min_length` validation support to `ListField`, `SetField`, `RelatedListField` and `RelatedSetField`.
@@ -31,7 +28,7 @@
 - Added some tests for the management command code.
 - Added a test to prove that the ordering specified on a model's `_meta` is used for pagination, when no custom order has been specified on the query set.
 - Added a `@task_or_admin_only` decorator to `djangae.environment` to allow restricting views to tasks (including crons) or admins of the application.
->>>>>>> 64740969
+- Add migration support for the datastore (experimental)
 
 ### Bug fixes:
 
